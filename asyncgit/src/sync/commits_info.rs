--- conflicted
+++ resolved
@@ -5,9 +5,7 @@
 use unicode_truncate::UnicodeTruncateStr;
 
 /// identifies a single commit
-#[derive(
-    Debug, Copy, Clone, PartialEq, Eq, Hash, Ord, PartialOrd,
-)]
+#[derive(Debug, Copy, Clone, PartialEq, Eq, Hash, Ord, PartialOrd)]
 pub struct CommitId(Oid);
 
 impl CommitId {
@@ -122,29 +120,6 @@
     message_limit: Option<usize>,
 ) -> String {
     let msg = String::from_utf8_lossy(c.message_bytes());
-<<<<<<< HEAD
-    let msg = msg.trim_start();
-
-    if let Some(limit) = message_length_limit {
-        limit_str(msg, limit).to_string()
-    } else {
-        msg.to_string()
-    }
-}
-
-///
-#[inline]
-pub fn limit_str(s: &str, limit: usize) -> &str {
-    if let Some(first) = s.lines().next() {
-        let mut limit = limit.min(first.len());
-        while !first.is_char_boundary(limit) {
-            limit += 1
-        }
-        &first[0..limit]
-    } else {
-        ""
-    }
-=======
     let msg = msg.trim();
 
     message_limit.map_or_else(
@@ -154,7 +129,6 @@
             msg.unicode_truncate(limit).0.to_string()
         },
     )
->>>>>>> 9a93bfe8
 }
 
 #[cfg(test)]
