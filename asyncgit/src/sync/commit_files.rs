--- conflicted
+++ resolved
@@ -8,7 +8,7 @@
 };
 use git2::{Diff, Repository};
 use scopetime::scope_time;
-<<<<<<< HEAD
+use std::collections::HashSet;
 
 /// struct containing a new and an old version
 #[derive(Copy, Clone, PartialEq, Eq, Hash, Debug)]
@@ -39,9 +39,6 @@
 		})
 	}
 }
-=======
-use std::{cmp::Ordering, collections::HashSet};
->>>>>>> 4a6131fc
 
 /// get all files that are part of a commit
 pub fn get_commit_files(
