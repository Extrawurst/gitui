--- conflicted
+++ resolved
@@ -30,21 +30,13 @@
 }
 
 /// know if username and password are needed for this url
-<<<<<<< HEAD
 pub fn need_username_password() -> Result<bool> {
-	let repo = crate::sync::utils::repo(CWD)?;
+	let repo = repo(repo_path)?;
 	let remote =
 		repo.find_remote(&get_default_remote_in_repo(&repo)?)?;
 	let url = remote
 		.pushurl()
 		.or_else(|| remote.url())
-=======
-pub fn need_username_password(repo_path: &RepoPath) -> Result<bool> {
-	let repo = repo(repo_path)?;
-	let url = repo
-		.find_remote(&get_default_remote_in_repo(&repo)?)?
-		.url()
->>>>>>> 9eb30ecb
 		.ok_or(Error::UnknownRemote)?
 		.to_owned();
 	let is_http = url.starts_with("http");
