--- conflicted
+++ resolved
@@ -9,13 +9,9 @@
 use crate::{
 	error::{Error, Result},
 	sync::{
-<<<<<<< HEAD
-		repository::repo, utils::get_head_repo, CommitId,
-		CommitSignature,
-=======
 		remotes::get_default_remote_for_push_in_repo,
 		repository::repo, utils::get_head_repo, CommitId,
->>>>>>> b08eddb4
+    CommitSignature,
 	},
 };
 use chrono::{DateTime, Local, TimeZone};
