--- conflicted
+++ resolved
@@ -40,11 +40,7 @@
 };
 pub use commit_files::get_commit_files;
 pub use commits_info::{
-<<<<<<< HEAD
-    get_commits_info, limit_str, CommitId, CommitInfo,
-=======
     get_commit_info, get_commits_info, CommitId, CommitInfo,
->>>>>>> 9a93bfe8
 };
 pub use diff::get_diff_commit;
 pub use hooks::{
