--- conflicted
+++ resolved
@@ -42,19 +42,11 @@
 - Fast and intuitive **keyboard only** control
 - Context based help (**no need to memorize** tons of hot-keys)
 - Inspect, commit, and amend changes (incl. hooks: _commit-msg_/_post-commit_)
-<<<<<<< HEAD
-- Stage, unstage, revert and reset files and hunks
-- Stashing (save, apply, drop, and inspect)
-- Push to remote
-- Branch List (create, rename, delete)
-- Browse commit log, diff committed changes, search/filter commits
-=======
 - Stage, unstage, revert and reset files, hunks and lines
 - Stashing (save, pop, apply, drop, and inspect)
 - Push/Fetch to/from remote
 - Branch List (create, rename, delete, checkout, remotes)
-- Browse commit log, diff committed changes
->>>>>>> 9a93bfe8
+- Browse commit log, diff committed changes, search/filter commits
 - Scalable terminal UI layout
 - Async git API for fluid control
 
