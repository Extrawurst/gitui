--- conflicted
+++ resolved
@@ -65,11 +65,6 @@
     - name: Build Release
       run: make build-release
 
-<<<<<<< HEAD
-    - name: Binary Size
-      run: |
-        ls -l ./target/release/gitui
-=======
     - name: Binary Size (unix)
       if: matrix.os != 'windows-latest'
       run: |
@@ -79,7 +74,6 @@
       if: matrix.os == 'windows-latest'
       run: |
         ls -l ./target/release/gitui.exe
->>>>>>> d53377aa
 
     - name: Build MSI (windows)
       if: matrix.os == 'windows-latest'
