--- conflicted
+++ resolved
@@ -148,7 +148,6 @@
 				sync::reset_stage(&self.repo.borrow(), path)?;
 			}
 
-<<<<<<< HEAD
 			if let FileTreeItemKind::File(i) = tree_item.kind {
 				if i.status == StatusItemType::Renamed {
 					i.old_path
@@ -168,8 +167,6 @@
 
 			let path = tree_item.info.full_path.as_str();
 			sync::reset_stage(&self.repo.borrow(), path)?;
-=======
->>>>>>> 505e0166
 			return Ok(true);
 		}
 
