--- conflicted
+++ resolved
@@ -25,14 +25,8 @@
 	},
 	AsyncGitNotification,
 };
-<<<<<<< HEAD
 use crossterm::event::{Event, KeyEvent};
-use std::{cell::Cell, convert::TryInto};
-use tui::{
-=======
-use crossterm::event::Event;
 use ratatui::{
->>>>>>> 904885e0
 	backend::Backend,
 	layout::{
 		Alignment, Constraint, Direction, Layout, Margin, Rect,
