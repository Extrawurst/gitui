use crate::{
    components::{
        popup_paragraph, visibility_blocking, CommandBlocking,
        CommandInfo, Component, DrawableComponent,
    },
    strings, ui,
    ui::style::Theme,
};
use anyhow::Result;
<<<<<<< HEAD
use crossterm::event::{Event, KeyCode};
=======
use crossterm::event::{Event, KeyCode, KeyModifiers};
use std::borrow::Cow;
>>>>>>> 0a541a39
use strings::commands;
use tui::{
    backend::Backend,
    layout::Rect,
    style::{Modifier, Style},
    widgets::{Clear, Text},
    Frame,
};

/// primarily a subcomponet for user input of text (used in `CommitComponent`)
pub struct TextInputComponent {
    title: String,
    default_msg: String,
    msg: String,
    visible: bool,
    theme: Theme,
    cursor_position: usize,
}

impl TextInputComponent {
    ///
    pub fn new(
        theme: &Theme,
        title: &str,
        default_msg: &str,
    ) -> Self {
        Self {
            msg: String::default(),
            visible: false,
            theme: *theme,
            title: title.to_string(),
            default_msg: default_msg.to_string(),
            cursor_position: 0,
        }
    }

    /// Clear the `msg`.
    pub fn clear(&mut self) {
        self.msg.clear();
    }

    /// Get the `msg`.
    pub const fn get_text(&self) -> &String {
        &self.msg
    }

<<<<<<< HEAD
    /// Move the cursor right one char.
    fn incr_cursor(&mut self) {
        if let Some(pos) = self.next_char_position() {
            self.cursor_position = pos;
        }
    }

    /// Move the cursor left one char.
    fn decr_cursor(&mut self) {
        let mut new_pos: usize = 0;
        for (bytes, _) in self.msg.char_indices() {
            if bytes >= self.cursor_position {
                break;
            }
            new_pos = bytes;
        }
        self.cursor_position = new_pos;
    }

    /// Get the position of the next char, or, if the cursor points
    /// to the last char, the `msg.len()`.
    /// Returns None when the cursor is already at `msg.len()`.
    fn next_char_position(&self) -> Option<usize> {
        let mut char_indices =
            self.msg[self.cursor_position..].char_indices();
        if char_indices.next().is_some() {
            if let Some((bytes, _)) = char_indices.next() {
                Some(self.cursor_position + bytes)
            } else {
                Some(self.msg.len())
            }
        } else {
            None
        }
=======
    ///
    pub fn set_text(&mut self, msg: String) {
        self.msg = msg;
    }

    ///
    pub fn set_title(&mut self, t: String) {
        self.title = t;
>>>>>>> 0a541a39
    }
}

impl DrawableComponent for TextInputComponent {
    fn draw<B: Backend>(
        &mut self,
        f: &mut Frame<B>,
        _rect: Rect,
    ) -> Result<()> {
        if self.visible {
            let mut txt: Vec<tui::widgets::Text> = Vec::new();
            if self.msg.is_empty() {
                txt.push(Text::styled(
                    self.default_msg.as_str(),
                    self.theme.text(false, false),
                ));
            } else {
                // the portion of the text before the cursor is added
                // if the cursor is not at the first character
                if self.cursor_position > 0 {
                    txt.push(Text::styled(
                        &self.msg[..self.cursor_position],
                        Style::default(),
                    ));
                }

                txt.push(Text::styled(
                    if let Some(pos) = self.next_char_position() {
                        &self.msg[self.cursor_position..pos]
                    } else {
                        // if the cursor is at the end of the msg
                        // a whitespace is used to underline
                        " "
                    },
                    Style::default().modifier(Modifier::UNDERLINED),
                ));

                // the final portion of the text is added if there is
                // still remaining characters
                if let Some(pos) = self.next_char_position() {
                    if pos < self.msg.len() {
                        txt.push(Text::styled(
                            &self.msg[pos..],
                            Style::default(),
                        ));
                    }
                }
            };

            let area = ui::centered_rect(60, 20, f.size());
            f.render_widget(Clear, area);
            f.render_widget(
                popup_paragraph(
                    self.title.as_str(),
                    txt.iter(),
                    &self.theme,
                    true,
                ),
                area,
            );
        }

        Ok(())
    }
}

impl Component for TextInputComponent {
    fn commands(
        &self,
        out: &mut Vec<CommandInfo>,
        _force_all: bool,
    ) -> CommandBlocking {
        out.push(
            CommandInfo::new(
                commands::CLOSE_POPUP,
                true,
                self.visible,
            )
            .order(1),
        );
        visibility_blocking(self)
    }

    fn event(&mut self, ev: Event) -> Result<bool> {
        if self.visible {
            if let Event::Key(e) = ev {
                let is_ctrl =
                    e.modifiers.contains(KeyModifiers::CONTROL);
                match e.code {
                    KeyCode::Esc => {
                        self.hide();
                        return Ok(true);
                    }
<<<<<<< HEAD
                    KeyCode::Char(c) => {
                        self.msg.insert(self.cursor_position, c);
                        self.incr_cursor();
                        return Ok(true);
                    }
                    KeyCode::Delete => {
                        if self.cursor_position < self.msg.len() {
                            self.msg.remove(self.cursor_position);
                        }
=======
                    KeyCode::Char(c) if !is_ctrl => {
                        self.msg.push(c);
>>>>>>> 0a541a39
                        return Ok(true);
                    }
                    KeyCode::Backspace => {
                        if self.cursor_position > 0 {
                            self.decr_cursor();
                            if self.cursor_position < self.msg.len() {
                            }
                            self.msg.remove(self.cursor_position);
                        }
                        return Ok(true);
                    }
                    KeyCode::Left => {
                        self.decr_cursor();
                        return Ok(true);
                    }
                    KeyCode::Right => {
                        self.incr_cursor();
                        return Ok(true);
                    }
                    KeyCode::Home => {
                        self.cursor_position = 0;
                        return Ok(true);
                    }
                    KeyCode::End => {
                        self.cursor_position = self.msg.len();
                        return Ok(true);
                    }
                    _ => (),
                };
            }
        }
        Ok(false)
    }

    fn is_visible(&self) -> bool {
        self.visible
    }

    fn hide(&mut self) {
        self.visible = false
    }

    fn show(&mut self) -> Result<()> {
        self.visible = true;

        Ok(())
    }
}<|MERGE_RESOLUTION|>--- conflicted
+++ resolved
@@ -7,12 +7,7 @@
     ui::style::Theme,
 };
 use anyhow::Result;
-<<<<<<< HEAD
-use crossterm::event::{Event, KeyCode};
-=======
 use crossterm::event::{Event, KeyCode, KeyModifiers};
-use std::borrow::Cow;
->>>>>>> 0a541a39
 use strings::commands;
 use tui::{
     backend::Backend,
@@ -59,7 +54,6 @@
         &self.msg
     }
 
-<<<<<<< HEAD
     /// Move the cursor right one char.
     fn incr_cursor(&mut self) {
         if let Some(pos) = self.next_char_position() {
@@ -94,7 +88,8 @@
         } else {
             None
         }
-=======
+    }
+  
     ///
     pub fn set_text(&mut self, msg: String) {
         self.msg = msg;
@@ -103,7 +98,6 @@
     ///
     pub fn set_title(&mut self, t: String) {
         self.title = t;
->>>>>>> 0a541a39
     }
 }
 
@@ -197,8 +191,7 @@
                         self.hide();
                         return Ok(true);
                     }
-<<<<<<< HEAD
-                    KeyCode::Char(c) => {
+                    KeyCode::Char(c) if !is_ctrl => {
                         self.msg.insert(self.cursor_position, c);
                         self.incr_cursor();
                         return Ok(true);
@@ -207,10 +200,6 @@
                         if self.cursor_position < self.msg.len() {
                             self.msg.remove(self.cursor_position);
                         }
-=======
-                    KeyCode::Char(c) if !is_ctrl => {
-                        self.msg.push(c);
->>>>>>> 0a541a39
                         return Ok(true);
                     }
                     KeyCode::Backspace => {
