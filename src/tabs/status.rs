--- conflicted
+++ resolved
@@ -368,13 +368,8 @@
         }
     }
 
-<<<<<<< HEAD
     fn push(&self, force: bool) {
-        if let Some(branch) = self.index_wd.branch_name() {
-=======
-    fn push(&self) {
         if let Some(branch) = self.git_branch_name.last() {
->>>>>>> de4ea266
             let branch = format!("refs/heads/{}", branch);
 
             self.queue
@@ -444,6 +439,13 @@
 
             out.push(CommandInfo::new(
                 strings::commands::status_push(&self.key_config),
+                self.can_push(),
+                true,
+            ));
+            out.push(CommandInfo::new(
+                strings::commands::status_force_push(
+                    &self.key_config,
+                ),
                 self.can_push(),
                 true,
             ));
@@ -472,27 +474,6 @@
             ));
         }
 
-<<<<<<< HEAD
-        out.push(CommandInfo::new(
-            strings::commands::open_branch_create_popup(
-                &self.key_config,
-            ),
-            true,
-            true,
-        ));
-        out.push(CommandInfo::new(
-            strings::commands::status_push(&self.key_config),
-            self.index_wd.branch_name().is_some(),
-            true,
-        ));
-        out.push(CommandInfo::new(
-            strings::commands::status_force_push(&self.key_config),
-            self.index_wd.branch_name().is_some(),
-            true,
-        ));
-
-=======
->>>>>>> de4ea266
         out.push(
             CommandInfo::new(
                 strings::commands::select_status(&self.key_config),
