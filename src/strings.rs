--- conflicted
+++ resolved
@@ -609,7 +609,6 @@
 			CMD_GROUP_LOG,
 		)
 	}
-<<<<<<< HEAD
 
 	pub fn find_commit(key_config: &SharedKeyConfig) -> CommandText {
 		CommandText::new(
@@ -623,7 +622,6 @@
         )
 	}
 
-=======
 	pub fn diff_hunk_next(
 		key_config: &SharedKeyConfig,
 	) -> CommandText {
@@ -648,7 +646,6 @@
 			CMD_GROUP_DIFF,
 		)
 	}
->>>>>>> 5c98e2fe
 	pub fn diff_home_end(
 		key_config: &SharedKeyConfig,
 	) -> CommandText {
