# Changelog

All notable changes to this project will be documented in this file.

The format is based on [Keep a Changelog](https://keepachangelog.com/en/1.0.0/),
and this project adheres to [Semantic Versioning](https://semver.org/spec/v2.0.0.html).

## Unreleased

### Fixed
- Keep commit message when pre-commit hook fails ([#1035](https://github.com/extrawurst/gitui/issues/1035))

## [0.19] - 2021-12-08 - Bare Repo Support

**finder highlighting matches**

![fuzzy-find](assets/fuzzy-find-matches.gif)

### Breaking Change
Have you used `key_config.ron` for custom key bindings before?
The way this works got changed and simplified ([See docs](https://github.com/extrawurst/gitui/blob/master/KEY_CONFIG.md) for more info): 
* You only define the keys that should differ from the default.
* The file is renamed to `key_bindings.ron`
* Future addition of new keys will not break anymore

### Added
- add fetch/update command all remote branches ([#998](https://github.com/extrawurst/gitui/issues/998))
- add `trace-libgit` feature to make git tracing optional [[@dm9pZCAq](https://github.com/dm9pZCAq)] ([#902](https://github.com/extrawurst/gitui/issues/902))
- support merging and rebasing remote branches [[@R0nd](https://github.com/R0nd)] ([#920](https://github.com/extrawurst/gitui/issues/920))
- add highlighting matches in fuzzy finder [[@Mifom](https://github.com/Mifom)] ([#893](https://github.com/extrawurst/gitui/issues/893))
- support `home` and `end` keys in branchlist ([#957](https://github.com/extrawurst/gitui/issues/957))
- add `ghemoji` feature to make gh-emoji (GitHub emoji) optional [[@jirutka](https://github.com/jirutka)] ([#954](https://github.com/extrawurst/gitui/pull/954))
- allow customizing key symbols like `⏎` & `⇧` ([see docs](https://github.com/extrawurst/gitui/blob/master/KEY_CONFIG.md#key-symbols)) ([#465](https://github.com/extrawurst/gitui/issues/465))
- simplify key overrides ([see docs](https://github.com/extrawurst/gitui/blob/master/KEY_CONFIG.md)) ([#946](https://github.com/extrawurst/gitui/issues/946))
- dedicated fuzzy finder up/down keys to allow vim overrides ([#993](https://github.com/extrawurst/gitui/pull/993))
- pull will also download tags ([#1013](https://github.com/extrawurst/gitui/pull/1013))
- allow editing file from filetree ([#989](https://github.com/extrawurst/gitui/pull/989))
- support bare repos (new `workdir` argument) ([#1026](https://github.com/extrawurst/gitui/pull/1026))

### Fixed
- honor options (for untracked files) in `stage_all` command ([#933](https://github.com/extrawurst/gitui/issues/933))
<<<<<<< HEAD
- honor `pushurl` when checking whether we need username and password for pushing ([#953](https://github.com/extrawurst/gitui/issues/953))

=======
- improved file diff speed dramatically ([#976](https://github.com/extrawurst/gitui/issues/976))
- blaming files in sub-folders on windows ([#981](https://github.com/extrawurst/gitui/issues/981))
- push failing due to tracing error in upstream ([#881](https://github.com/extrawurst/gitui/issues/881))
>>>>>>> 9eb30ecb

## [0.18] - 2021-10-11

**rebase merge with conflicts**

![rebase-merge](assets/rebase.png)

### Added
- support rebasing branches with conflicts ([#895](https://github.com/extrawurst/gitui/issues/895))
- add a key binding to stage / unstage items [[@alessandroasm](https://github.com/alessandroasm)] ([#909](https://github.com/extrawurst/gitui/issues/909))
- switch to status tab after merging or rebasing with conflicts ([#926](https://github.com/extrawurst/gitui/issues/926))

### Fixed
- fix supported checkout of hierarchical branchnames ([#921](https://github.com/extrawurst/gitui/issues/921))
- appropriate error message when pulling deleted remote branch ([#911](https://github.com/extrawurst/gitui/issues/911))
- improved color contrast in branches popup for light themes  [[@Cottser](https://github.com/Cottser)] ([#922](https://github.com/extrawurst/gitui/issues/922))
- use git_message_prettify for commit messages ([#917](https://github.com/extrawurst/gitui/issues/917))

## [0.17.1] - 2021-09-10

**fuzzy find files**

![fuzzy-find](assets/fuzzy-find.gif)

**emojified commit message**

![emojified-commit-message](assets/emojified-commit-message.png)

### Added
- add supporting rebasing on branch (if conflict-free) ([#816](https://github.com/extrawurst/gitui/issues/816))
- fuzzy find files ([#891](https://github.com/extrawurst/gitui/issues/891))
- visualize progress during async syntax highlighting ([#889](https://github.com/extrawurst/gitui/issues/889))
- added support for markdown emoji's in commits [[@andrewpollack](https://github.com/andrewpollack)] ([#768](https://github.com/extrawurst/gitui/issues/768))
- added scrollbar to revlog [[@ashvin021](https://github.com/ashvin021)] ([#868](https://github.com/extrawurst/gitui/issues/868))

### Fixed
- fix build when system level libgit2 version was used ([#883](https://github.com/extrawurst/gitui/issues/883))
- fix merging branch not closing branch window [[@andrewpollack](https://github.com/andrewpollack)] ([#876](https://github.com/extrawurst/gitui/issues/876))
- fix commit msg being broken inside tag list ([#871](https://github.com/extrawurst/gitui/issues/871))
- fix filetree file content not showing tabs correctly ([#874](https://github.com/extrawurst/gitui/issues/874))

### Key binding notes
- new keys: `rebase_branch` [`R`], `file_find` [`f`]

see `vim_style_key_config.ron` for their default vim binding

## [0.17.0] - 2021-08-21

**compare commits**

![compare](assets/compare.gif)

**options**

![options](assets/options.gif)

**drop multiple stashes**

![drop-multiple-stashes](assets/drop-multiple-stashes.gif)

**branch name validation**

![name-validation](assets/branch-validation.gif)

### Added
- allow inspecting top commit of a branch from list
- compare commits in revlog and head against branch ([#852](https://github.com/extrawurst/gitui/issues/852))
- new options popup (show untracked files, diff settings) ([#849](https://github.com/extrawurst/gitui/issues/849))
- mark and drop multiple stashes ([#854](https://github.com/extrawurst/gitui/issues/854))
- check branch name validity while typing ([#559](https://github.com/extrawurst/gitui/issues/559))
- support deleting remote branch [[@zcorniere](https://github.com/zcorniere)] ([#622](https://github.com/extrawurst/gitui/issues/622))
- mark remote branches that have local tracking branch [[@jedel1043](https://github.com/jedel1043)] ([#861](https://github.com/extrawurst/gitui/issues/861))

### Fixed
- error viewing filetree in empty repo ([#859](https://github.com/extrawurst/gitui/issues/859))
- do not allow to ignore .gitignore files ([#825](https://github.com/extrawurst/gitui/issues/825))
- crash in shallow repo ([#836](https://github.com/extrawurst/gitui/issues/836))
- fixed performance regression in revlog ([#850](https://github.com/extrawurst/gitui/issues/850))
- fixed performance degradation when quitting on Windows ([#823](https://github.com/extrawurst/gitui/issues/823))

## [0.16.2] - 2021-07-10

**undo last commit**

![undo-last-commit](assets/undo-last-commit.gif)

**mark local tags**

![tag-remote-marker](assets/tag-remote-marker.gif)

### Added
- taglist: show arrow-symbol on tags not present on origin [[@cruessler](https://github.com/cruessler)] ([#776](https://github.com/extrawurst/gitui/issues/776))
- new `undo-last-commit` command [[@remique](https://github.com/remique)] ([#758](https://github.com/extrawurst/gitui/issues/758))
- new quit key `[q]` ([#771](https://github.com/extrawurst/gitui/issues/771))
- proper error message if remote rejects force push ([#801](https://github.com/extrawurst/gitui/issues/801))

### Fixed
- openssl vendoring broken on macos ([#772](https://github.com/extrawurst/gitui/issues/772))
- amend and other commands not shown in help ([#778](https://github.com/extrawurst/gitui/issues/778))
- focus locked on commit msg details in narrow term sizes ([#780](https://github.com/extrawurst/gitui/issues/780))
- non-utf8 file/path names broke filetree ([#802](https://github.com/extrawurst/gitui/issues/802))

## [0.16.1] - 2021-06-06

### Added
- honor `config.showUntrackedFiles` improving speed with a lot of untracked items ([#752](https://github.com/extrawurst/gitui/issues/752))
- improve performance when opening filetree-tab ([#756](https://github.com/extrawurst/gitui/issues/756))
- indicator for longer commit message than displayed ([#773](https://github.com/extrawurst/gitui/issues/773))

![msg-len](assets/long-msg-indicator.gif)
  
### Fixed
- wrong file with same name shown in file tree ([#748](https://github.com/extrawurst/gitui/issues/748))
- filetree collapsing broken on windows ([#761](https://github.com/extrawurst/gitui/issues/761))
- unnecessary overdraw of the spinner on each redraw ([#764](https://github.com/extrawurst/gitui/issues/764))

### Internal
- use git_repository_message [[@kosayoda](https://github.com/kosayoda)] ([#751](https://github.com/extrawurst/gitui/issues/751))

## [0.16.0] - 2021-05-28

**merge branch, merge commit**

![merge-commit](assets/merge-commit-abort.gif)

**tag list popup**

![tagslist](assets/tags-list-popup.gif)

**revision file tree**

![filetree](assets/revision-file-tree.gif)

**commit subject length warning**

![warning](assets/commit-msg-length-limit.gif)

### Added
- merging branches, pull-merge with conflicts, commit merges ([#485](https://github.com/extrawurst/gitui/issues/485))
- tags-list-popup (delete-tag, go to tagged commit) [[@cruessler](https://github.com/cruessler)] ([#483](https://github.com/extrawurst/gitui/issues/483))
- inspect file tree tab ([#743](https://github.com/extrawurst/gitui/issues/743))
- file tree popup (for a specific revision) ([#714](https://github.com/extrawurst/gitui/issues/714))
- warning if commit subject line gets too long ([#478](https://github.com/extrawurst/gitui/issues/478))
- `--bugreport` cmd line arg to help diagnostics [[@zcorniere](https://github.com/zcorniere)] ([#695](https://github.com/extrawurst/gitui/issues/695))

### Changed
- smarter log timestamps ([#682](https://github.com/extrawurst/gitui/issues/682)) 
- create-branch popup aligned with rename-branch [[@bruceCoelho](https://github.com/bruceCoelho)] ([#679](https://github.com/extrawurst/gitui/issues/679))
- smart focus change after staging all files ([#706](https://github.com/extrawurst/gitui/issues/706))
- do not allow to commit when `gpgsign` enabled ([#740](https://github.com/extrawurst/gitui/issues/740))

### Fixed
- selected-tab color broken in light theme [[@Cottser](https://github.com/Cottser)] ([#719](https://github.com/extrawurst/gitui/issues/719))
- proper tmp file location to externally edit commit msg ([#518](https://github.com/extrawurst/gitui/issues/518))

## [0.15.0] - 2021-04-27

**file blame**

![blame](assets/blame.gif)

### Added
- blame a file [[@cruessler](https://github.com/cruessler)] ([#484](https://github.com/extrawurst/gitui/issues/484))
- support commit.template [[@wandernauta](https://github.com/wandernauta)] ([#546](https://github.com/extrawurst/gitui/issues/546))

### Fixed
- debug print when adding a file to ignore
- fix scrolling long messages in commit details view ([#663](https://github.com/extrawurst/gitui/issues/663))
- limit log messages in log tab ([#652](https://github.com/extrawurst/gitui/issues/652))
- fetch crashed when no upstream of branch is set ([#637](https://github.com/extrawurst/gitui/issues/637))
- `enter` key panics in empty remote branch list ([#643](https://github.com/extrawurst/gitui/issues/643))

### Internal
- cleanup some stringly typed code [[@wandernauta](https://github.com/wandernauta)] ([#655](https://github.com/extrawurst/gitui/issues/655))
- introduce EventState enum (removing bool for even propagation) [[@tisorlawan](https://github.com/tisorlawan)] ([#665](https://github.com/extrawurst/gitui/issues/665))

## [0.14.0] - 2021-04-11

### Added
- `[w]` key to toggle between staging/workdir [[@terhechte](https://github.com/terhechte)] ([#595](https://github.com/extrawurst/gitui/issues/595))
- view/checkout remote branches ([#617](https://github.com/extrawurst/gitui/issues/617))

![checkout-remote](assets/checkout-remote.gif)

### Changed
- ask to pop stash by default (*apply* using `[a]` now) [[@brunogouveia](https://github.com/brunogouveia)] ([#574](https://github.com/extrawurst/gitui/issues/574))

![stash_pop](assets/stash_pop.gif)

### Fixed
- push branch to its tracking remote ([#597](https://github.com/extrawurst/gitui/issues/597))
- fixed panic when staging lines involving missing newline eof ([#605](https://github.com/extrawurst/gitui/issues/605))
- fixed pull/fetch deadlocking when it fails ([#624](https://github.com/extrawurst/gitui/issues/624))

## [0.13.0] - 2021-03-15 - Happy Birthday GitUI 🥳

Thanks for your interest and support over this year! Read more about the 1 year anniversary reflections of this project on my [blog](https://blog.extrawurst.org/general/programming/rust/2021/03/15/gitui-a-year-in-opensource.html).

**stage/unstage/discard by line**

![by-line-ops](assets/by-line-ops.gif)

**push tags**

![push-tags](assets/push_tags.gif)

### Changed
- `[s]` key repurposed to trigger line based (un)stage
- cleanup status/diff commands to be more context sensitive ([#572](https://github.com/extrawurst/gitui/issues/572))

### Added
- support pull via rebase (using config `pull.rebase`) ([#566](https://github.com/extrawurst/gitui/issues/566))
- support stage/unstage selected lines ([#59](https://github.com/extrawurst/gitui/issues/59))
- support discarding selected lines ([#59](https://github.com/extrawurst/gitui/issues/59))
- support for pushing tags ([#568](https://github.com/extrawurst/gitui/issues/568))
- visualize *conflicted* files differently ([#576](https://github.com/extrawurst/gitui/issues/576))

### Fixed
- keep diff line selection after staging/unstaging/discarding ([#583](https://github.com/extrawurst/gitui/issues/583))
- fix pull deadlocking when aborting credentials input ([#586](https://github.com/extrawurst/gitui/issues/586))
- error diagnostics for config loading ([#589](https://github.com/extrawurst/gitui/issues/589))

## [0.12.0] - 2021-03-03

**pull support (ff-merge or conflict-free merge-commit)**

![pull](assets/pull.gif)

**more info in commit popup**

![chars-branch-name](assets/chars_and_branchname.gif)

### Breaking Change
- MacOS config directory now uses `~/.config/gitui` [[@remique](https://github.com/remique)] ([#317](https://github.com/extrawurst/gitui/issues/317)) 

### Added
- support for pull (fetch + simple merging) ([#319](https://github.com/extrawurst/gitui/issues/319))
- show used char count in input texts ([#466](https://github.com/extrawurst/gitui/issues/466))
- support smoother left/right toggle/keys for commit details ([#418](https://github.com/extrawurst/gitui/issues/418))
- support *force push* command [[@WizardOhio24](https://github.com/WizardOhio24)] ([#274](https://github.com/extrawurst/gitui/issues/274)) 

### Fixed
- don't close branchlist every time ([#550](https://github.com/extrawurst/gitui/issues/550))
- fixed key binding for *external exitor* in vim key bindings [[@yanganto](https://github.com/yanganto)] ([#549](https://github.com/extrawurst/gitui/issues/549))
- fix some potential errors when deleting files while they are being diffed ([#490](https://github.com/extrawurst/gitui/issues/490))
- push defaults to 'origin' remote if it exists ([#494](https://github.com/extrawurst/gitui/issues/494))
- support missing pageUp/down support in branchlist ([#519](https://github.com/extrawurst/gitui/issues/519))
- don't hide branch name while in commit dialog ([#529](https://github.com/extrawurst/gitui/issues/529))
- don't discard commit message without confirmation ([#530](https://github.com/extrawurst/gitui/issues/530))
- compilation broken on freebsd ([#461](https://github.com/extrawurst/gitui/issues/461))
- don’t fail if `user.name` is not set [[@cruessler](https://github.com/cruessler)] ([#79](https://github.com/extrawurst/gitui/issues/79)) ([#228](https://github.com/extrawurst/gitui/issues/228))

## [0.11.0] - 2021-12-20

### Added
- push to remote ([#265](https://github.com/extrawurst/gitui/issues/265)) ([#267](https://github.com/extrawurst/gitui/issues/267))

![push](assets/push.gif)

- number of incoming/outgoing commits to upstream ([#362](https://github.com/extrawurst/gitui/issues/362))
- new branch list popup incl. checkout/delete/rename [[@WizardOhio24](https://github.com/WizardOhio24)] ([#303](https://github.com/extrawurst/gitui/issues/303)) ([#323](https://github.com/extrawurst/gitui/issues/323))

![branches](assets/branches.gif)

- compact treeview [[@WizardOhio24](https://github.com/WizardOhio24)] ([#192](https://github.com/extrawurst/gitui/issues/192))

![tree](assets/compact-tree.png)

- scrollbar in long commit messages [[@timaliberdov](https://github.com/timaliberdov)] ([#308](https://github.com/extrawurst/gitui/issues/308))
- added windows scoop recipe ([#164](https://github.com/extrawurst/gitui/issues/164))
- added gitui to [chocolatey](https://chocolatey.org/packages/gitui) on windows by [@nils-a](https://github.com/nils-a)
- added gitui gentoo instructions to readme [[@dm9pZCAq](https://github.com/dm9pZCAq)] ([#430](https://github.com/extrawurst/gitui/pull/430))
- added windows installer (msi) to release [[@pm100](https://github.com/pm100)] ([#360](https://github.com/extrawurst/gitui/issues/360))
- command to copy commit hash [[@yanganto](https://github.com/yanganto)] ([#281](https://github.com/extrawurst/gitui/issues/281))

### Changed
- upgrade `dirs` to `dirs-next` / remove cfg migration code ([#351](https://github.com/extrawurst/gitui/issues/351)) ([#366](https://github.com/extrawurst/gitui/issues/366))
- do not highlight selection in diff view when not focused ([#270](https://github.com/extrawurst/gitui/issues/270))
- copy to clipboard using `xclip`(linux), `pbcopy`(mac) or `clip`(win) [[@cruessler](https://github.com/cruessler)] ([#262](https://github.com/extrawurst/gitui/issues/262))

### Fixed
- crash when changing git repo while gitui is open ([#271](https://github.com/extrawurst/gitui/issues/271))
- remove workaround for color serialization [[@1wilkens](https://github.com/1wilkens)] ([#149](https://github.com/extrawurst/gitui/issues/149))
- crash on small terminal size ([#307](https://github.com/extrawurst/gitui/issues/307))
- fix vim keybindings uppercase handling [[@yanganto](https://github.com/yanganto)] ([#286](https://github.com/extrawurst/gitui/issues/286))
- remove shift tab windows workaround [[@nils-a](https://github.com/nils-a)] ([#112](https://github.com/extrawurst/gitui/issues/112))
- core.editor is ignored [[@pm100](https://github.com/pm100)] ([#414](https://github.com/extrawurst/gitui/issues/414))

## [0.10.1] - 2020-09-01

### Fixed
- static linux binaries broke due to new clipboard feature which is disabled on linux for now ([#259](https://github.com/extrawurst/gitui/issues/259))

## [0.10.0] - 2020-08-29

### Added

- fully **customizable key bindings** (see [KEY_CONFIG.md](KEY_CONFIG.md)) [[@yanganto](https://github.com/yanganto)] ([#109](https://github.com/extrawurst/gitui/issues/109)) ([#57](https://github.com/extrawurst/gitui/issues/57))
- support scrolling in long commit messages [[@cruessler](https://github.com/cruessler)]([#208](https://github.com/extrawurst/gitui/issues/208))

![scrolling](assets/msg-scrolling.gif)

- copy lines from diffs to clipboard [[@cruessler](https://github.com/cruessler)]([#229](https://github.com/extrawurst/gitui/issues/229))

![select-copy](assets/select-copy.gif)

- scrollbar in long diffs ([#204](https://github.com/extrawurst/gitui/issues/204))

![scrollbar](assets/scrollbar.gif)

- allow creating new branch ([#253](https://github.com/extrawurst/gitui/issues/253))

### Fixed

- selection error in stashlist when deleting last element ([#223](https://github.com/extrawurst/gitui/issues/223))
- git hooks broke ci build on windows [[@dr-BEat](https://github.com/dr-BEat)] ([#235](https://github.com/extrawurst/gitui/issues/235))

## [0.9.1] - 2020-07-30

### Added

- move to (un)staged when the current selection is empty [[@jonstodle](https://github.com/jonstodle)]([#215](https://github.com/extrawurst/gitui/issues/215))
- pending load of a diff/status is visualized ([#160](https://github.com/extrawurst/gitui/issues/160))
- entry on [git-scm.com](https://git-scm.com/downloads/guis) in the list of GUI tools [[@Vidar314](https://github.com/Vidar314)] (see [PR](https://github.com/git/git-scm.com/pull/1485))
- commits can be tagged in revlog [[@cruessler](https://github.com/cruessler)]([#103](https://github.com/extrawurst/gitui/issues/103))

![](assets/tagging.gif)

### Changed

- async fetching tags to improve reactivity in giant repos ([#170](https://github.com/extrawurst/gitui/issues/170))

### Fixed

- removed unmaintained dependency `spin` ([#172](https://github.com/extrawurst/gitui/issues/172))
- opening relative paths in external editor may fail in subpaths ([#184](https://github.com/extrawurst/gitui/issues/184))
- crashes in revlog with utf8 commit messages ([#188](https://github.com/extrawurst/gitui/issues/188))
- `add_to_ignore` failed on files without a newline at EOF ([#191](https://github.com/extrawurst/gitui/issues/191))
- new tags were not picked up in revlog view ([#190](https://github.com/extrawurst/gitui/issues/190))
- tags not shown in commit details popup ([#193](https://github.com/extrawurst/gitui/issues/193))
- min size for relative popups on small terminals ([#179](https://github.com/extrawurst/gitui/issues/179))
- fix crash on resizing terminal to very small width ([#198](https://github.com/extrawurst/gitui/issues/198))
- fix broken tags when using a different internal representation ([#206](https://github.com/extrawurst/gitui/issues/206))
- tags are not cleanly seperated in details view ([#212](https://github.com/extrawurst/gitui/issues/212))

## [0.8.1] - 2020-07-07

### Added

- open file in editor [[@jonstodle](https://github.com/jonstodle)]([#166](https://github.com/extrawurst/gitui/issues/166))

### Fixed

- switch deprecated transitive dependency `net2`->`socket2` [in `crossterm`->`mio`]([#66](https://github.com/extrawurst/gitui/issues/66))
- crash diffing a stash that was created via cli ([#178](https://github.com/extrawurst/gitui/issues/178))
- zero delta file size in diff of untracked binary file ([#171](https://github.com/extrawurst/gitui/issues/171))
- newlines not visualized correctly in commit editor ([#169](https://github.com/extrawurst/gitui/issues/169))

![](assets/newlines.gif)

## [0.8.0] - 2020-07-06

### Added

- core homebrew [formulae](https://formulae.brew.sh/formula/gitui#default): `brew install gitui` [[@vladimyr](https://github.com/vladimyr)](<[#137](https://github.com/extrawurst/gitui/issues/137)>)
- show file sizes and delta on binary diffs ([#141](https://github.com/extrawurst/gitui/issues/141))

![](assets/binary_diff.png)

- external editor support for commit messages [[@jonstodle](https://github.com/jonstodle)](<[#46](https://github.com/extrawurst/gitui/issues/46)>)

![](assets/vi_support.gif)

### Changed

- use terminal blue as default selection background ([#129](https://github.com/extrawurst/gitui/issues/129))
- author column in revlog is now fixed width for better alignment ([#148](https://github.com/extrawurst/gitui/issues/148))
- cleaner tab bar and background work indicating spinner:

![](assets/spinner.gif)

### Fixed

- clearer help headers ([#131](https://github.com/extrawurst/gitui/issues/131))
- display non-utf8 commit messages at least partially ([#150](https://github.com/extrawurst/gitui/issues/150))
- hooks ignored when running `gitui` in subfolder of workdir ([#151](https://github.com/extrawurst/gitui/issues/151))
- better scrolling in file-trees [[@tisorlawan](https://github.com/tisorlawan)]([#144](https://github.com/extrawurst/gitui/issues/144))
- show untracked files in stash commit details [[@MCord](https://github.com/MCord)]([#130](https://github.com/extrawurst/gitui/issues/130))
- in some repos looking up the branch name was a bottleneck ([#159](https://github.com/extrawurst/gitui/issues/159))
- some optimizations in reflog
- fix arrow utf8 encoding in help window [[@daober](https://github.com/daober)]([#142](https://github.com/extrawurst/gitui/issues/142))

## [0.7.0] - 2020-06-15

### Added

- Inspect stash commit in detail ([#121](https://github.com/extrawurst/gitui/issues/121))
- Support reset/revert individual hunks ([#11](https://github.com/extrawurst/gitui/issues/11))
- Commit Amend (`ctrl+a`) when in commit popup ([#89](https://github.com/extrawurst/gitui/issues/89))

![](assets/amend.gif)

### Changed

- file trees: `arrow-right` on expanded folder moves down into folder
- better scrolling in diff ([#52](https://github.com/extrawurst/gitui/issues/52))
- display current branch in status/log ([#115](https://github.com/extrawurst/gitui/issues/115))
- commit msg popup: add cursor and more controls (`arrow-left/right`, `delete` & `backspace`) [[@alistaircarscadden](https://github.com/alistaircarscadden)]([#46](https://github.com/extrawurst/gitui/issues/46))
- moved `theme.ron` from `XDG_CACHE_HOME` to `XDG_CONFIG_HOME` [[@jonstodle](https://github.com/jonstodle)](<[#98](https://github.com/extrawurst/gitui/issues/98)>)

### Fixed

- reset file inside folder failed when running `gitui` in a subfolder too ([#118](https://github.com/extrawurst/gitui/issues/118))
- selection could disappear into collapsed folder ([#120](https://github.com/extrawurst/gitui/issues/120))
- `Files: loading` sometimes wrong ([#119](https://github.com/extrawurst/gitui/issues/119))

## [0.6.0] - 2020-06-09

![](assets/commit-details.gif)

### Changed

- changed hotkeys for selecting stage/workdir (**Note:** use `[w]`/`[s]` to change between workdir and stage) and added hotkeys (`[1234]`) to switch to tabs directly ([#92](https://github.com/extrawurst/gitui/issues/92))
- `arrow-up`/`down` on bottom/top of status file list switches focus ([#105](https://github.com/extrawurst/gitui/issues/105))
- highlight tags in revlog better

### Added

- New `Stage all [a]`/`Unstage all [a]` in changes lists ([#82](https://github.com/extrawurst/gitui/issues/82))
- add `-d`, `--directory` options to set working directory via program arg [[@alistaircarscadden](https://github.com/alistaircarscadden)]([#73](https://github.com/extrawurst/gitui/issues/73))
- commit detail view in revlog ([#80](https://github.com/extrawurst/gitui/issues/80))

### Fixed

- app closes when staging invalid file/path ([#108](https://github.com/extrawurst/gitui/issues/108))
- `shift+tab` not working on windows [[@MCord](https://github.com/MCord)]([#111](https://github.com/extrawurst/gitui/issues/111))

## [0.5.0] - 2020-06-01

### Changed

- support more commands allowing optional multiline commandbar ([#83](https://github.com/extrawurst/gitui/issues/83))

![](assets/cmdbar.gif)

### Added

- support adding untracked file/folder to `.gitignore` ([#44](https://github.com/extrawurst/gitui/issues/44))
- support reverse tabbing using shift+tab ([#92](https://github.com/extrawurst/gitui/issues/92))
- switch to using cmd line args instead of `ENV` (`-l` for logging and `--version`) **please convert your GITUI_LOGGING usage** [[@shenek](https://github.com/shenek)]([#88](https://github.com/extrawurst/gitui/issues/88))
- added missing LICENSE.md files in sub-crates [[@ignatenkobrain](https://github.com/ignatenkobrain)]([#94](https://github.com/extrawurst/gitui/pull/94))

### Fixed

- error when diffing huge files ([#96](https://github.com/extrawurst/gitui/issues/96))
- expressive error when run in bare repos ([#100](https://github.com/extrawurst/gitui/issues/100))

## [0.4.0] - 2020-05-25

### Added

- stashing support (save,apply,drop) ([#3](https://github.com/extrawurst/gitui/issues/3))

### Changed

- log tab refreshes when head changes ([#78](https://github.com/extrawurst/gitui/issues/78))
- performance optimization of the log tab in big repos
- more readable default color for the commit hash in the log tab
- more error/panic resiliance (`unwrap`/`panic` denied by clippy now) [[@MCord](https://github.com/MCord)](<[#77](https://github.com/extrawurst/gitui/issues/77)>)

### Fixes

- panic on small terminal width ([#72](https://github.com/extrawurst/gitui/issues/72))

![](assets/stashing.gif)

## [0.3.0] - 2020-05-20

### Added

- support color themes and light mode [[@MCord](https://github.com/MCord)]([#28](https://github.com/extrawurst/gitui/issues/28))

### Changed

- more natural scrolling in log tab ([#52](https://github.com/extrawurst/gitui/issues/52))

### Fixed

- crash on commit when git name was not set ([#74](https://github.com/extrawurst/gitui/issues/74))
- log tab shown empty in single commit repos ([#75](https://github.com/extrawurst/gitui/issues/75))

![](assets/light-theme.png)

## [0.2.6] - 2020-05-18

### Fixed

- fix crash help in small window size ([#63](https://github.com/extrawurst/gitui/issues/63))

## [0.2.5] - 2020-05-16

### Added

- introduced proper changelog
- hook support on windows [[@MCord](https://github.com/MCord)]([#14](https://github.com/extrawurst/gitui/issues/14))

### Changed

- show longer commit messages in log view
- introduce propper error handling in `asyncgit` [[@MCord](https://github.com/MCord)]([#53](https://github.com/extrawurst/gitui/issues/53))
- better error message when trying to run outside of a valid git repo ([#56](https://github.com/extrawurst/gitui/issues/56))
- improve ctrl+c handling so it is checked first and no component needs to worry of blocking it

### Fixed

- support multiple tags per commit in log ([#61](https://github.com/extrawurst/gitui/issues/61))

## [0.2.3] - 2020-05-12

### Added

- support more navigation keys: home/end/pageUp/pageDown ([#43](https://github.com/extrawurst/gitui/issues/43))
- highlight current tab a bit better

## [0.2.2] - 2020-05-10

### Added

- show tags in commit log ([#47](https://github.com/extrawurst/gitui/issues/47))
- support home/end key in diff ([#43](https://github.com/extrawurst/gitui/issues/43))

### Changed

- close application shortcut is now the standard `ctrl+c`
- some diff improvements ([#42](https://github.com/extrawurst/gitui/issues/42))

### Fixed

- document tab key to switch tabs ([#48](https://github.com/extrawurst/gitui/issues/48))<|MERGE_RESOLUTION|>--- conflicted
+++ resolved
@@ -9,6 +9,7 @@
 
 ### Fixed
 - Keep commit message when pre-commit hook fails ([#1035](https://github.com/extrawurst/gitui/issues/1035))
+- honor `pushurl` when checking whether we need username and password for pushing ([#953](https://github.com/extrawurst/gitui/issues/953))
 
 ## [0.19] - 2021-12-08 - Bare Repo Support
 
@@ -39,14 +40,9 @@
 
 ### Fixed
 - honor options (for untracked files) in `stage_all` command ([#933](https://github.com/extrawurst/gitui/issues/933))
-<<<<<<< HEAD
-- honor `pushurl` when checking whether we need username and password for pushing ([#953](https://github.com/extrawurst/gitui/issues/953))
-
-=======
 - improved file diff speed dramatically ([#976](https://github.com/extrawurst/gitui/issues/976))
 - blaming files in sub-folders on windows ([#981](https://github.com/extrawurst/gitui/issues/981))
 - push failing due to tracing error in upstream ([#881](https://github.com/extrawurst/gitui/issues/881))
->>>>>>> 9eb30ecb
 
 ## [0.18] - 2021-10-11
 
