[package]
name = "gitui"
version = "0.24.0"
authors = ["extrawurst <mail@rusticorn.com>"]
description = "blazing fast terminal-ui for git"
edition = "2021"
rust-version = "1.65"
exclude = [".github/*", ".vscode/*", "assets/*"]
homepage = "https://github.com/extrawurst/gitui"
repository = "https://github.com/extrawurst/gitui"
readme = "README.md"
license = "MIT"
categories = ["command-line-utilities"]
keywords = ["git", "gui", "cli", "terminal", "ui"]

[dependencies]
anyhow = "1.0"
asyncgit = { path = "./asyncgit", version = "0.24", default-features = false }
backtrace = "0.3"
bitflags = "1.3"
bugreport = "0.5"
bwrap = { version = "1.3.0", features = ["use_std"] }
bytesize = { version = "1.3", default-features = false }
chrono = { version = "0.4", default-features = false, features = ["clock"] }
clap = { version = "4.1", features = ["env", "cargo"] }
crossbeam-channel = "0.5"
crossterm = { version = "0.26.1", features = ["serde"] }
dirs = "5.0"
easy-cast = "0.5"
filetreelist = { path = "./filetreelist", version = "0.5" }
gh-emoji = { version = "1.0", optional = true }
indexmap = "1.9"
itertools = "0.11"
log = "0.4"
notify = "5.1"
<<<<<<< HEAD
notify-debouncer-mini = "0.2" 
nucleo = "0.1"
=======
notify-debouncer-mini = "0.2"
>>>>>>> c38b1d1e
once_cell = "1"
ratatui = { version = "0.21", default-features = false, features = ['crossterm', 'serde'] }
rayon-core = "1.11"
ron = "0.8"
scopeguard = "1.2"
scopetime = { path = "./scopetime", version = "0.1" }
serde = "1.0"
shellexpand = "3.1"
simplelog = { version = "0.12", default-features = false }
struct-patch = "0.2"
syntect = { version = "5.0", default-features = false, features = ["parsing", "default-syntaxes", "default-themes", "html"] }
unicode-segmentation = "1.10"
unicode-truncate = "0.2"
unicode-width = "0.1"
which = "4.4"

[dev-dependencies]
pretty_assertions = "1.4"
tempfile = "3.4"

[badges]
maintenance = { status = "actively-developed" }

[features]
default = ["ghemoji", "regex-fancy", "trace-libgit", "vendor-openssl"]
ghemoji = ["gh-emoji"]
# regex-* features are mutually exclusive.
regex-fancy = ["syntect/regex-fancy"]
regex-onig = ["syntect/regex-onig"]
timing = ["scopetime/enabled"]
trace-libgit = ["asyncgit/trace-libgit"]
vendor-openssl = ["asyncgit/vendor-openssl"]

[workspace]
members = ["asyncgit", "filetreelist", "scopetime"]

[profile.release]
lto = true
opt-level = 'z'   # Optimize for size.
codegen-units = 1

# make debug build as fast as release 
# usage of utf8 encoding inside tui 
# makes their debug profile slow
[profile.dev.package."ratatui"]
opt-level = 3<|MERGE_RESOLUTION|>--- conflicted
+++ resolved
@@ -28,17 +28,13 @@
 dirs = "5.0"
 easy-cast = "0.5"
 filetreelist = { path = "./filetreelist", version = "0.5" }
+fuzzy-matcher = "0.3"
 gh-emoji = { version = "1.0", optional = true }
 indexmap = "1.9"
 itertools = "0.11"
 log = "0.4"
 notify = "5.1"
-<<<<<<< HEAD
-notify-debouncer-mini = "0.2" 
-nucleo = "0.1"
-=======
 notify-debouncer-mini = "0.2"
->>>>>>> c38b1d1e
 once_cell = "1"
 ratatui = { version = "0.21", default-features = false, features = ['crossterm', 'serde'] }
 rayon-core = "1.11"
